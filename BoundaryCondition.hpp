#ifndef _BOUNDARY_CONDITION_HPP
#define _BOUNDARY_CONDITION_HPP

#include <cmath>
#include <cstddef>

#include <boost/assert.hpp>
#include <boost/rational.hpp>
#include <boost/math/constants/constants.hpp>

#include "vmc-typedefs.hpp"

// fixme: make this class not be inline?

/**
 * Represents a boundary condition in one dimension for a system that exists on
 * an N-dimensional torus.  Both periodic and antiperiodic boundary conditions
 * are supported, as well as a variety of "twisted" boundary conditions, in
 * which the relevant complex quantity advances by some arbitrary phase (given
 * by a rational number) when one wraps around the system a single time.
 */
class BoundaryCondition
{
public:
<<<<<<< HEAD
    // the argument specifies what fraction (of $2\pi$) the phase is increased
    // when moving once through the system in a given direction.  1 corresponds
    // to periodic boundary conditions; 2 corresponds to antiperiodic; etc.
=======
    /**
     * Constructor.
     *
     * @param p_ specifies what fraction (of \f$2\pi\f$) the phase is increased
     * when moving once through the system in the relevant direction.  1
     * corresponds to periodic boundary conditions; 2 corresponds to
     * antiperiodic; etc.
     */
>>>>>>> 9ccceca3
    explicit BoundaryCondition (const boost::rational<int> &p_)
        : m_p(p_),
          m_p_floor(p_ == 1 ? 0 : m_p),
          m_phase(calculate_phase(p_))
        {
            BOOST_ASSERT(p_ > 0 && p_ <= 1);
        }

<<<<<<< HEAD
    // the argument specifies how many times one must move through the system
    // to return to the same phase.  1 means periodic; 2 means antiperiodic;
    // etc.  this constructor is given as a convenience, as it allows us to
    // specify boundary conditions with a single integer in any case where they
    // are not crazy.
=======
    /**
     * Alternative constructor for convenience, as it allows one to specify
     * boundary conditions with a single integer in any case where they are not
     * crazy.
     *
     * @param p_ specifies how many times one must move through the system
     * to return to the same phase.  1 means periodic; 2 means antiperiodic;
     * etc.
     */
>>>>>>> 9ccceca3
    explicit BoundaryCondition (unsigned int p_)
        : m_p(boost::rational<int>(1, p_)),
          m_p_floor(p_ == 1 ? 0 : m_p),
          m_phase(calculate_phase(p_))
        {
        }

<<<<<<< HEAD
    BoundaryCondition (void) // uninitialized default constructor
        : m_p(0),
          m_p_floor(0),
          m_phase(0)
        {
        }

    // returns a value in (0, 1]
=======
    /**
     * returns a value in (0, 1]
     */
>>>>>>> 9ccceca3
    boost::rational<int> p (void) const
        {
            BOOST_ASSERT(m_p != 0); // otherwise it is uninitialized
            return m_p;
        }

<<<<<<< HEAD
    // returns a value in [0, 1)
=======
    /**
     * returns a value in [0, 1)
     */
>>>>>>> 9ccceca3
    boost::rational<int> p_floor (void) const
        {
            BOOST_ASSERT(m_p != 0); // otherwise it is uninitialized
            return m_p_floor;
        }

<<<<<<< HEAD
    // returns the phase change when one crosses the boundary in the positive
    // direction
=======
    /**
     * returns the phase change when one crosses the boundary in the positive
     * direction
     */
>>>>>>> 9ccceca3
    phase_t phase (void) const
        {
            BOOST_ASSERT(m_p != 0); // otherwise it is uninitialized
            return m_phase;
        }

private:
    /**
     * This function is called to initialize the data member m_phase during
     * object construction
     */
    static phase_t calculate_phase (const boost::rational<int> &p)
        {
            // if we can return an exact value, do so
            if (p == boost::rational<int>(1))
                return phase_t(1, 0);
            else if (p == boost::rational<int>(1, 2))
                return phase_t(-1, 0);
            else if (p == boost::rational<int>(1, 4))
                return phase_t(0, 1);
            else if (p == boost::rational<int>(3, 4))
                return phase_t(0, -1);
            else
                // if not, fall back using the exponential function
                return std::exp(complex_t(0, 1) * complex_t(2 * boost::math::constants::pi<real_t>() * boost::rational_cast<real_t>(p)));
        }

    boost::rational<int> m_p, m_p_floor;
    phase_t m_phase;
};

// fixme: initialize these once only?
static const BoundaryCondition periodic_bc(1);
static const BoundaryCondition antiperiodic_bc(2);

#endif<|MERGE_RESOLUTION|>--- conflicted
+++ resolved
@@ -22,11 +22,6 @@
 class BoundaryCondition
 {
 public:
-<<<<<<< HEAD
-    // the argument specifies what fraction (of $2\pi$) the phase is increased
-    // when moving once through the system in a given direction.  1 corresponds
-    // to periodic boundary conditions; 2 corresponds to antiperiodic; etc.
-=======
     /**
      * Constructor.
      *
@@ -35,7 +30,6 @@
      * corresponds to periodic boundary conditions; 2 corresponds to
      * antiperiodic; etc.
      */
->>>>>>> 9ccceca3
     explicit BoundaryCondition (const boost::rational<int> &p_)
         : m_p(p_),
           m_p_floor(p_ == 1 ? 0 : m_p),
@@ -44,13 +38,6 @@
             BOOST_ASSERT(p_ > 0 && p_ <= 1);
         }
 
-<<<<<<< HEAD
-    // the argument specifies how many times one must move through the system
-    // to return to the same phase.  1 means periodic; 2 means antiperiodic;
-    // etc.  this constructor is given as a convenience, as it allows us to
-    // specify boundary conditions with a single integer in any case where they
-    // are not crazy.
-=======
     /**
      * Alternative constructor for convenience, as it allows one to specify
      * boundary conditions with a single integer in any case where they are not
@@ -60,7 +47,6 @@
      * to return to the same phase.  1 means periodic; 2 means antiperiodic;
      * etc.
      */
->>>>>>> 9ccceca3
     explicit BoundaryCondition (unsigned int p_)
         : m_p(boost::rational<int>(1, p_)),
           m_p_floor(p_ == 1 ? 0 : m_p),
@@ -68,48 +54,38 @@
         {
         }
 
-<<<<<<< HEAD
-    BoundaryCondition (void) // uninitialized default constructor
+    /**
+     * Uninitialized default constructor
+     */
+    BoundaryCondition (void)
         : m_p(0),
           m_p_floor(0),
           m_phase(0)
         {
         }
 
-    // returns a value in (0, 1]
-=======
     /**
      * returns a value in (0, 1]
      */
->>>>>>> 9ccceca3
     boost::rational<int> p (void) const
         {
             BOOST_ASSERT(m_p != 0); // otherwise it is uninitialized
             return m_p;
         }
 
-<<<<<<< HEAD
-    // returns a value in [0, 1)
-=======
     /**
      * returns a value in [0, 1)
      */
->>>>>>> 9ccceca3
     boost::rational<int> p_floor (void) const
         {
             BOOST_ASSERT(m_p != 0); // otherwise it is uninitialized
             return m_p_floor;
         }
 
-<<<<<<< HEAD
-    // returns the phase change when one crosses the boundary in the positive
-    // direction
-=======
     /**
      * returns the phase change when one crosses the boundary in the positive
      * direction
      */
->>>>>>> 9ccceca3
     phase_t phase (void) const
         {
             BOOST_ASSERT(m_p != 0); // otherwise it is uninitialized
